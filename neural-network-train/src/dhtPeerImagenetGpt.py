import os
import argparse
import multiprocessing as mp
import torch
import torch.nn as nn
import torch.nn.functional as F
from torchvision import datasets, transforms
from torch.utils.data import DataLoader, Dataset
from tqdm.auto import tqdm

if __name__ == "__main__":
    mp.set_start_method('fork', force=True)

import hivemind
from torchvision.models import resnet50, ResNet50_Weights
from PIL import Image
from typing import Tuple, List, Dict, Optional

class TinyImageNetValDataset(Dataset):
    """
    Val dataset para el formato original de Tiny-ImageNet-200:
      root/
        val/
          images/
          val_annotations.txt   (archivo con: <img> <wnid> <x0> <y0> <x1> <y1>)
      Además, en root/ existe wnids.txt con el listado de las 200 clases (wnid por línea).
    """
    def __init__(self, root: str, transform=None):
        self.root = root
        self.transform = transform

        # wnids -> idx
        wnids_path = os.path.join(root, "wnids.txt")
        with open(wnids_path, "r") as f:
            wnids = [line.strip() for line in f if line.strip()]
        self.wnid_to_idx: Dict[str, int] = {wnid: i for i, wnid in enumerate(sorted(wnids))}

        images_dir = os.path.join(root, "val", "images")
        annot_path = os.path.join(root, "val", "val_annotations.txt")

        self.samples: List[Tuple[str, int]] = []
        with open(annot_path, "r") as f:
            for line in f:
                # formato: filename \t wnid \t x0 \t y0 \t x1 \t y1
                parts = line.strip().split("\t")
                if len(parts) >= 2:
                    filename, wnid = parts[0], parts[1]
                    img_path = os.path.join(images_dir, filename)
                    if os.path.isfile(img_path) and wnid in self.wnid_to_idx:
                        self.samples.append((img_path, self.wnid_to_idx[wnid]))

    def __len__(self):
        return len(self.samples)

    def __getitem__(self, idx):
        path, target = self.samples[idx]
        with Image.open(path) as img:
            img = img.convert("RGB")
        if self.transform:
            img = self.transform(img)
        return img, target

def build_model(num_classes: int = 200, pretrained: bool = True) -> nn.Module:
    if pretrained:
        weights = ResNet50_Weights.IMAGENET1K_V2
        model = resnet50(weights=weights)
    else:
        model = resnet50(weights=None)
    # Cambiar la capa final a 200 clases
    in_features = model.fc.in_features
    model.fc = nn.Linear(in_features, num_classes)
    return model

def get_dataloaders_tiny_imagenet(
    data_root: str,
    batch: int,
    workers: int,
    device: torch.device
):
    """
    Crea loaders de Tiny-ImageNet-200.
    - Si val está reordenado en subcarpetas por clase: usa ImageFolder.
    - Si está en formato original (val/images + val_annotations.txt): usa TinyImageNetValDataset.
    """
    # ResNet50 espera 224x224 y normalización de ImageNet
    normalize = transforms.Normalize(mean=(0.485, 0.456, 0.406),
                                     std=(0.229, 0.224, 0.225))

    train_t = transforms.Compose([
        transforms.RandomResizedCrop(224, scale=(0.6, 1.0)),
        transforms.RandomHorizontalFlip(),
        transforms.ToTensor(),
        normalize,
    ])
    val_t = transforms.Compose([
        transforms.Resize(256),
        transforms.CenterCrop(224),
        transforms.ToTensor(),
        normalize,
    ])

    # TRAIN siempre es ImageFolder: tiny-imagenet-200/train/<class>/images...
    train_dir = os.path.join(data_root, "train")
    train_dataset = datasets.ImageFolder(train_dir, transform=train_t)

    # VAL: detectar si está en subcarpetas por clase
    val_dir = os.path.join(data_root, "val")
    val_subdirs = [d for d in os.listdir(val_dir) if os.path.isdir(os.path.join(val_dir, d))]
    if "images" in val_subdirs:
        # Formato original → dataset especial
        val_dataset = TinyImageNetValDataset(root=data_root, transform=val_t)
    else:
        # Ya está reordenado en subcarpetas por clase → ImageFolder
        val_dataset = datasets.ImageFolder(val_dir, transform=val_t)

    # pin_memory solo acelera CPU→CUDA, no MPS
    pin = (device.type == "cuda")
    persistent = workers > 0

    train_loader = DataLoader(
        train_dataset,
        shuffle=True,
        batch_size=batch,
        num_workers=workers,
        pin_memory=pin,
        persistent_workers=persistent,
        prefetch_factor=2 if workers > 0 else None,
        drop_last=False,
    )
    
    val_bs = min(64, batch)  # o fija a 32 si quieres ir sobrado

    val_loader = DataLoader(
        val_dataset,
        shuffle=False,
        batch_size=val_bs,
        num_workers=min(2, workers),
        pin_memory=pin,
        persistent_workers=(min(2, workers) > 0),
        prefetch_factor=2 if min(2, workers) > 0 else None,
        drop_last=False,
    )

    return train_loader, val_loader

def evaluate_accuracy(model: nn.Module, loader: DataLoader, device: torch.device) -> float:
    model_was_training = model.training
    model.eval()
    correct = 0
    total = 0
    with torch.no_grad():
        for xb, yb in loader:
            # Para estabilidad: non_blocking solo CUDA; contiguidad en MPS
            nb = (device.type == "cuda")
            xb = xb.to(device, non_blocking=nb)
            yb = yb.to(device, non_blocking=nb)
            if device.type == "mps":
                xb = xb.contiguous()

            logits = model(xb)
            pred = logits.argmax(dim=1)
            correct += (pred == yb).sum().item()
            total += yb.size(0)
    accuracy = 100.0 * correct / max(1, total)
    if model_was_training:
        model.train()
    return accuracy

def save_checkpoint(model: nn.Module, optimizer: torch.optim.Optimizer, out_dir: str, epoch_idx: int, acc: float):
    os.makedirs(out_dir, exist_ok=True)
    path = os.path.join(out_dir, "best_checkpoint.pt")
    torch.save({
        "epoch": epoch_idx,
        "val_accuracy": acc,
        "model_state": model.state_dict(),
        "opt_state": optimizer.state_dict(),
    }, path)
    return path

def load_checkpoint(path: str, model: nn.Module, optimizer: torch.optim.Optimizer, device: torch.device):
    if not os.path.exists(path):
        return None, -1.0

    checkpoint = torch.load(path, map_location=device)
    model.load_state_dict(checkpoint["model_state"])
    optimizer.load_state_dict(checkpoint["opt_state"])

    epoch = checkpoint.get("epoch", 0)
    acc = checkpoint.get("val_accuracy", -1.0)

    print(f"✓ Checkpoint cargado desde: {path}")
    print(f"  Época: {epoch}, Accuracy: {acc:.2f}%")

    return epoch, acc

def parse_arguments():
    p = argparse.ArgumentParser(description="Tiny-ImageNet-200 x ResNet50 x Hivemind")
    p.add_argument("--device", type=str, choices=["cpu", "cuda", "mps"], default=None,
                   help="Forzar dispositivo (cpu, cuda o mps). Por defecto: auto-detectar")
    p.add_argument("--use_checkpoint", action="store_true",
                   help="Cargar checkpoint si existe en ./checkpoints/best_checkpoint.pt")
    p.add_argument("--initial_peer", type=str, default=None,
                   help="Multiaddr de un peer inicial para bootstrap (opcional en el primer nodo)")
    p.add_argument("--val_every", type=int, default=5,
                   help="Frecuencia de validación (épocas globales). Ej: 5 = validar cada 5.")
    return p.parse_args()

def select_device(cli_device: Optional[str]) -> torch.device:
    if cli_device:
        return torch.device(cli_device)

    # Preferir MPS (Apple Silicon) si está disponible
    mps_available = (
        getattr(torch.backends, "mps", None) is not None
        and torch.backends.mps.is_available()
        and torch.backends.mps.is_built()
    )
    if mps_available:
        return torch.device("mps")

    if torch.cuda.is_available():
        return torch.device("cuda")

    return torch.device("cpu")

def main():
    args = parse_arguments()

<<<<<<< HEAD
    # =========================
    # Configuración (igual que antes, salvo DATA_ROOT)
    # =========================
    DATA_ROOT = "./data/tiny-imagenet-200"   # <- como pediste
=======
    DATA_ROOT = "./data/tiny-imagenet-200"
>>>>>>> b5a8c61f
    RUN_ID = "tiny_imagenet_resnet50"
    BATCH = 32
    TARGET_GLOBAL_BSZ = 30_000
    EPOCHS = 2
    LR = 1e-3
    MOMENTUM = 0.9
    WORKERS = 2
    MATCHMAKING_TIME = 1.5
    AVERAGING_TIMEOUT = 6.0
    CHECKPOINT_DIR = "./checkpoints"

    # Device
    device = select_device(args.device)
    print(f"\nDevice: {device}")
    if device.type == "mps":
        try:
            torch.set_float32_matmul_precision("high")
        except Exception:
            pass

    # DataLoaders (Tiny-ImageNet-200)
    train_loader, val_loader = get_dataloaders_tiny_imagenet(DATA_ROOT, BATCH, WORKERS, device)

    # Modelo ResNet50 (200 clases)
    model = build_model(num_classes=200, pretrained=True)

    # channels_last SOLO en CUDA (no en MPS por bug en backward)
    if device.type == "cuda":
        model = model.to(memory_format=torch.channels_last)

    model = model.to(device)

    # Optimizador base
    base_optimizer = torch.optim.SGD(model.parameters(), lr=LR, momentum=MOMENTUM)

    # DHT
    dht_kwargs = dict(
        host_maddrs=["/ip4/0.0.0.0/tcp/0"],
        start=True
    )
    if args.initial_peer:
        dht_kwargs["initial_peers"] = [args.initial_peer]
    dht = hivemind.DHT(**dht_kwargs)

    maddrs = [str(m) for m in dht.get_visible_maddrs()]
    print("\n=== Hivemind DHT ===")
    for m in maddrs:
        print("VISIBLE_MADDR:", m)
    if not args.initial_peer:
        print("\n⚠️  Usa una dirección que NO sea 127.0.0.1 como --initial_peer")
        print("    Busca la que tenga tu IP local (192.168.x.x o 10.0.x.x)")

    # Checkpoint (opcional)
    best_accuracy = -1.0
    start_epoch = 0
    if args.use_checkpoint:
        ckpt_path = os.path.join(CHECKPOINT_DIR, "best_checkpoint.pt")
        start_epoch, best_accuracy = load_checkpoint(ckpt_path, model, base_optimizer, device)

    # Optimizer de Hivemind
    opt = hivemind.Optimizer(
        dht=dht,
        run_id=RUN_ID,
        batch_size_per_step=BATCH,
        target_batch_size=TARGET_GLOBAL_BSZ,
        optimizer=base_optimizer,
        use_local_updates=True,
        matchmaking_time=MATCHMAKING_TIME,
        averaging_timeout=AVERAGING_TIMEOUT,
        verbose=True,
    )

    target_epochs = EPOCHS
    last_seen_epoch = getattr(opt, "local_epoch", 0)
    checkpoint_path = None

    print(f"\nEntrenando hasta {target_epochs} épocas globales (target_batch_size={TARGET_GLOBAL_BSZ}).")
    if args.use_checkpoint and best_accuracy > 0:
        print(f"Continuando desde mejor accuracy: {best_accuracy:.2f}%")

    try:
        with tqdm(total=None) as pbar:
            while True:
                for xb, yb in train_loader:
                    # Para estabilidad: non_blocking solo CUDA; contiguidad en MPS
                    nb = (device.type == "cuda")

                    xb = xb.to(device, non_blocking=nb)
                    yb = yb.to(device, non_blocking=nb)

                    if device.type == "cuda":
                        xb = xb.to(memory_format=torch.channels_last)
                    elif device.type == "mps":
                        xb = xb.contiguous()

                    opt.zero_grad()
                    logits = model(xb)
                    loss = F.cross_entropy(logits, yb)
                    loss.backward()
                    opt.step()

                    pbar.set_description(
                        f"loss={loss.item():.4f}  epoch_g={getattr(opt,'local_epoch',0)}  best={best_accuracy:.2f}%"
                    )
                    pbar.update()

                    current_epoch = getattr(opt, "local_epoch", last_seen_epoch)
                    if current_epoch != last_seen_epoch:
                        do_eval = (current_epoch == 1) or (current_epoch % args.val_every == 0) or (current_epoch >= target_epochs)
                        if do_eval:
                            val_acc = evaluate_accuracy(model, val_loader, device)
                            tqdm.write(f"[Época {current_epoch}] Accuracy validación: {val_acc:.2f}%")

                            if val_acc > best_accuracy:
                                ckpt_path = save_checkpoint(model, base_optimizer, CHECKPOINT_DIR, current_epoch, val_acc)
                                best_accuracy = val_acc
                                checkpoint_path = ckpt_path
                                tqdm.write(f"↑ Nuevo mejor accuracy ({best_accuracy:.2f}%). Checkpoint guardado: {ckpt_path}")
                            else:
                                tqdm.write(f"↔ No mejora (best={best_accuracy:.2f}%). No se guarda checkpoint.")

                        last_seen_epoch = current_epoch

                        if current_epoch >= target_epochs:
                            tqdm.write(f"✓ Alcanzadas {current_epoch} épocas globales. Terminando...")
                            raise StopIteration
    except StopIteration:
        pass

    if checkpoint_path or best_accuracy > 0:
        print(f"\nEntrenamiento finalizado. Mejor accuracy: {best_accuracy:.2f}%")
        if checkpoint_path:
            print(f"Mejor checkpoint: {checkpoint_path}")
    else:
        print("\nEntrenamiento finalizado. No se guardaron checkpoints (no hubo mejora).")

if __name__ == "__main__":
    main()<|MERGE_RESOLUTION|>--- conflicted
+++ resolved
@@ -226,14 +226,7 @@
 def main():
     args = parse_arguments()
 
-<<<<<<< HEAD
-    # =========================
-    # Configuración (igual que antes, salvo DATA_ROOT)
-    # =========================
-    DATA_ROOT = "./data/tiny-imagenet-200"   # <- como pediste
-=======
     DATA_ROOT = "./data/tiny-imagenet-200"
->>>>>>> b5a8c61f
     RUN_ID = "tiny_imagenet_resnet50"
     BATCH = 32
     TARGET_GLOBAL_BSZ = 30_000
